/*
 * Druid - a distributed column store.
 * Copyright (C) 2012, 2013  Metamarkets Group Inc.
 *
 * This program is free software; you can redistribute it and/or
 * modify it under the terms of the GNU General Public License
 * as published by the Free Software Foundation; either version 2
 * of the License, or (at your option) any later version.
 *
 * This program is distributed in the hope that it will be useful,
 * but WITHOUT ANY WARRANTY; without even the implied warranty of
 * MERCHANTABILITY or FITNESS FOR A PARTICULAR PURPOSE.  See the
 * GNU General Public License for more details.
 *
 * You should have received a copy of the GNU General Public License
 * along with this program; if not, write to the Free Software
 * Foundation, Inc., 51 Franklin Street, Fifth Floor, Boston, MA  02110-1301, USA.
 */

package io.druid.server.coordination;

import com.fasterxml.jackson.databind.ObjectMapper;
import com.google.common.base.Function;
import com.google.common.collect.Iterables;
import com.google.common.collect.Ordering;
import com.google.inject.Inject;
import com.metamx.common.ISE;
import com.metamx.common.guava.FunctionalIterable;
import com.metamx.emitter.EmittingLogger;
import com.metamx.emitter.service.ServiceEmitter;
import com.metamx.emitter.service.ServiceMetricEvent;
import io.druid.client.CachingQueryRunner;
import io.druid.client.cache.Cache;
import io.druid.client.cache.CacheConfig;
import io.druid.client.selector.ServerSelector;
import io.druid.collections.CountingMap;
import io.druid.guice.annotations.BackgroundCaching;
import io.druid.guice.annotations.Processing;
import io.druid.guice.annotations.Smile;
import io.druid.query.BySegmentQueryRunner;
import io.druid.query.DataSource;
import io.druid.query.FinalizeResultsQueryRunner;
import io.druid.query.MetricsEmittingQueryRunner;
import io.druid.query.NoopQueryRunner;
import io.druid.query.Query;
import io.druid.query.QueryDataSource;
import io.druid.query.QueryRunner;
import io.druid.query.QueryRunnerFactory;
import io.druid.query.QueryRunnerFactoryConglomerate;
import io.druid.query.QuerySegmentWalker;
import io.druid.query.QueryToolChest;
import io.druid.query.ReferenceCountingSegmentQueryRunner;
import io.druid.query.ReportTimelineMissingSegmentQueryRunner;
import io.druid.query.SegmentDescriptor;
import io.druid.query.TableDataSource;
import io.druid.query.spec.SpecificSegmentQueryRunner;
import io.druid.query.spec.SpecificSegmentSpec;
import io.druid.segment.ReferenceCountingSegment;
import io.druid.segment.Segment;
import io.druid.segment.loading.SegmentLoader;
import io.druid.segment.loading.SegmentLoadingException;
import io.druid.timeline.DataSegment;
import io.druid.timeline.TimelineLookup;
import io.druid.timeline.TimelineObjectHolder;
import io.druid.timeline.UnionTimeLineLookup;
import io.druid.timeline.VersionedIntervalTimeline;
import io.druid.timeline.partition.PartitionChunk;
import io.druid.timeline.partition.PartitionHolder;
import org.joda.time.Interval;

import javax.annotation.Nullable;
import java.io.IOException;
import java.util.Arrays;
import java.util.HashMap;
import java.util.List;
import java.util.Map;
import java.util.concurrent.ExecutorService;

/**
 */
public class ServerManager implements QuerySegmentWalker
{
  private static final EmittingLogger log = new EmittingLogger(ServerManager.class);
  private final Object lock = new Object();
  private final SegmentLoader segmentLoader;
  private final QueryRunnerFactoryConglomerate conglomerate;
  private final ServiceEmitter emitter;
  private final ExecutorService exec;
  private final ExecutorService cachingExec;
  private final Map<String, VersionedIntervalTimeline<String, ReferenceCountingSegment>> dataSources;
  private final CountingMap<String> dataSourceSizes = new CountingMap<String>();
  private final CountingMap<String> dataSourceCounts = new CountingMap<String>();
  private final Cache cache;
  private final ObjectMapper objectMapper;
  private final CacheConfig cacheConfig;

  @Inject
  public ServerManager(
      SegmentLoader segmentLoader,
      QueryRunnerFactoryConglomerate conglomerate,
      ServiceEmitter emitter,
      @Processing ExecutorService exec,
      @BackgroundCaching ExecutorService cachingExec,
      @Smile ObjectMapper objectMapper,
      Cache cache,
      CacheConfig cacheConfig
  )
  {
    this.segmentLoader = segmentLoader;
    this.conglomerate = conglomerate;
    this.emitter = emitter;

    this.exec = exec;
    this.cachingExec = cachingExec;
    this.cache = cache;
    this.objectMapper = objectMapper;

    this.dataSources = new HashMap<>();
    this.cacheConfig = cacheConfig;
  }

  public Map<String, Long> getDataSourceSizes()
  {
    synchronized (dataSourceSizes) {
      return dataSourceSizes.snapshot();
    }
  }

  public Map<String, Long> getDataSourceCounts()
  {
    synchronized (dataSourceCounts) {
      return dataSourceCounts.snapshot();
    }
  }

  public boolean isSegmentCached(final DataSegment segment) throws SegmentLoadingException
  {
    return segmentLoader.isSegmentLoaded(segment);
  }

  /**
   * Load a single segment.
   *
   * @param segment segment to load
   *
   * @return true if the segment was newly loaded, false if it was already loaded
   *
   * @throws SegmentLoadingException if the segment cannot be loaded
   */
  public boolean loadSegment(final DataSegment segment) throws SegmentLoadingException
  {
    final Segment adapter;
    try {
      adapter = segmentLoader.getSegment(segment);
    }
    catch (SegmentLoadingException e) {
      try {
        segmentLoader.cleanup(segment);
      }
      catch (SegmentLoadingException e1) {
        // ignore
      }
      throw e;
    }

    if (adapter == null) {
      throw new SegmentLoadingException("Null adapter from loadSpec[%s]", segment.getLoadSpec());
    }

    synchronized (lock) {
      String dataSource = segment.getDataSource();
      VersionedIntervalTimeline<String, ReferenceCountingSegment> loadedIntervals = dataSources.get(dataSource);

      if (loadedIntervals == null) {
        loadedIntervals = new VersionedIntervalTimeline<>(Ordering.natural());
        dataSources.put(dataSource, loadedIntervals);
      }

      PartitionHolder<ReferenceCountingSegment> entry = loadedIntervals.findEntry(
          segment.getInterval(),
          segment.getVersion()
      );
      if ((entry != null) && (entry.getChunk(segment.getShardSpec().getPartitionNum()) != null)) {
        log.warn("Told to load a adapter for a segment[%s] that already exists", segment.getIdentifier());
        return false;
      }

      loadedIntervals.add(
          segment.getInterval(),
          segment.getVersion(),
          segment.getShardSpec().createChunk(new ReferenceCountingSegment(adapter))
      );
      synchronized (dataSourceSizes) {
        dataSourceSizes.add(dataSource, segment.getSize());
      }
      synchronized (dataSourceCounts) {
        dataSourceCounts.add(dataSource, 1L);
      }
      return true;
    }
  }

  public void dropSegment(final DataSegment segment) throws SegmentLoadingException
  {
    String dataSource = segment.getDataSource();
    synchronized (lock) {
      VersionedIntervalTimeline<String, ReferenceCountingSegment> loadedIntervals = dataSources.get(dataSource);

      if (loadedIntervals == null) {
        log.info("Told to delete a queryable for a dataSource[%s] that doesn't exist.", dataSource);
        return;
      }

      PartitionChunk<ReferenceCountingSegment> removed = loadedIntervals.remove(
          segment.getInterval(),
          segment.getVersion(),
          segment.getShardSpec().createChunk((ReferenceCountingSegment) null)
      );
      ReferenceCountingSegment oldQueryable = (removed == null) ? null : removed.getObject();

      if (oldQueryable != null) {
        synchronized (dataSourceSizes) {
          dataSourceSizes.add(dataSource, -segment.getSize());
        }
        synchronized (dataSourceCounts) {
          dataSourceCounts.add(dataSource, -1L);
        }

        try {
          log.info("Attempting to close segment %s", segment.getIdentifier());
          oldQueryable.close();
        }
        catch (IOException e) {
          log.makeAlert(e, "Exception closing segment")
             .addData("dataSource", dataSource)
             .addData("segmentId", segment.getIdentifier())
             .emit();
        }
      } else {
        log.info(
            "Told to delete a queryable on dataSource[%s] for interval[%s] and version [%s] that I don't have.",
            dataSource,
            segment.getInterval(),
            segment.getVersion()
        );
      }
    }
    segmentLoader.cleanup(segment);
  }

  @Override
  public <T> QueryRunner<T> getQueryRunnerForIntervals(Query<T> query, Iterable<Interval> intervals)
  {
    final QueryRunnerFactory<T, Query<T>> factory = conglomerate.findFactory(query);
    if (factory == null) {
      throw new ISE("Unknown query type[%s].", query.getClass());
    }

    final QueryToolChest<T, Query<T>> toolChest = factory.getToolchest();

    DataSource dataSource = query.getDataSource();
    if (dataSource instanceof QueryDataSource) {
      throw new UnsupportedOperationException("data source type '" + dataSource.getClass().getName() + "' unsupported");
    }

    final TimelineLookup<String, ReferenceCountingSegment> timeline = getTimelineLookup(query.getDataSource());

    if (timeline == null) {
      return new NoopQueryRunner<T>();
    }

    FunctionalIterable<QueryRunner<T>> queryRunners = FunctionalIterable
        .create(intervals)
        .transformCat(
            new Function<Interval, Iterable<TimelineObjectHolder<String, ReferenceCountingSegment>>>()
            {
              @Override
              public Iterable<TimelineObjectHolder<String, ReferenceCountingSegment>> apply(Interval input)
              {
                return timeline.lookup(input);
              }
            }
        )
        .transformCat(
            new Function<TimelineObjectHolder<String, ReferenceCountingSegment>, Iterable<QueryRunner<T>>>()
            {
              @Override
              public Iterable<QueryRunner<T>> apply(
                  @Nullable
                  final TimelineObjectHolder<String, ReferenceCountingSegment> holder
              )
              {
                if (holder == null) {
                  return null;
                }

                return FunctionalIterable
                    .create(holder.getObject())
                    .transform(
                        new Function<PartitionChunk<ReferenceCountingSegment>, QueryRunner<T>>()
                        {
                          @Override
                          public QueryRunner<T> apply(PartitionChunk<ReferenceCountingSegment> input)
                          {
                            return buildAndDecorateQueryRunner(
                                factory,
                                toolChest,
                                input.getObject(),
                                new SegmentDescriptor(
                                    holder.getInterval(),
                                    holder.getVersion(),
                                    input.getChunkNumber()
                                )
                            );
                          }
                        }
                    );
              }
            }
        );

    return new FinalizeResultsQueryRunner<T>(
        toolChest.mergeResults(factory.mergeRunners(exec, queryRunners)),
        toolChest
    );
  }

  private TimelineLookup<String, ReferenceCountingSegment> getTimelineLookup(DataSource dataSource)
  {
    final List<String> names = dataSource.getNames();
    if(names.size() == 1){
      return dataSources.get(names.get(0));
    } else {
      return new UnionTimeLineLookup<>(
          Iterables.transform(
              names, new Function<String, TimelineLookup<String, ReferenceCountingSegment>>()
              {

                @Override
                public TimelineLookup<String, ReferenceCountingSegment> apply(String input)
                {
                  return dataSources.get(input);
                }
              }
          )
      );
    }
  }

  @Override
  public <T> QueryRunner<T> getQueryRunnerForSegments(Query<T> query, Iterable<SegmentDescriptor> specs)
  {
    final QueryRunnerFactory<T, Query<T>> factory = conglomerate.findFactory(query);
    if (factory == null) {
      log.makeAlert("Unknown query type, [%s]", query.getClass())
         .addData("dataSource", query.getDataSource())
         .emit();
      return new NoopQueryRunner<T>();
    }

    final QueryToolChest<T, Query<T>> toolChest = factory.getToolchest();

<<<<<<< HEAD
    final TimelineLookup<String, ReferenceCountingSegment> timeline = getTimelineLookup(query.getDataSource());
=======
    String dataSourceName = getDataSourceName(query.getDataSource());

    final VersionedIntervalTimeline<String, ReferenceCountingSegment> timeline = dataSources.get(
        dataSourceName
    );
>>>>>>> 89afd831

    if (timeline == null) {
      return new NoopQueryRunner<T>();
    }

    FunctionalIterable<QueryRunner<T>> queryRunners = FunctionalIterable
        .create(specs)
        .transformCat(
            new Function<SegmentDescriptor, Iterable<QueryRunner<T>>>()
            {
              @Override
              @SuppressWarnings("unchecked")
              public Iterable<QueryRunner<T>> apply(SegmentDescriptor input)
              {

                final PartitionHolder<ReferenceCountingSegment> entry = timeline.findEntry(
                    input.getInterval(), input.getVersion()
                );

                if (entry == null) {
                  return Arrays.<QueryRunner<T>>asList(new ReportTimelineMissingSegmentQueryRunner<T>(input));
                }

                final PartitionChunk<ReferenceCountingSegment> chunk = entry.getChunk(input.getPartitionNumber());
                if (chunk == null) {
                  return Arrays.<QueryRunner<T>>asList(new ReportTimelineMissingSegmentQueryRunner<T>(input));
                }

                final ReferenceCountingSegment adapter = chunk.getObject();
                return Arrays.asList(
                    buildAndDecorateQueryRunner(factory, toolChest, adapter, input)
                );
              }
            }
        );

    return new FinalizeResultsQueryRunner<T>(
        toolChest.mergeResults(factory.mergeRunners(exec, queryRunners)),
        toolChest
    );
  }

  private <T> QueryRunner<T> buildAndDecorateQueryRunner(
      final QueryRunnerFactory<T, Query<T>> factory,
      final QueryToolChest<T, Query<T>> toolChest,
      final ReferenceCountingSegment adapter,
      final SegmentDescriptor segmentDescriptor
  )
  {
    SpecificSegmentSpec segmentSpec = new SpecificSegmentSpec(segmentDescriptor);
    return new SpecificSegmentQueryRunner<T>(
        new MetricsEmittingQueryRunner<T>(
            emitter,
            new Function<Query<T>, ServiceMetricEvent.Builder>()
            {
              @Override
              public ServiceMetricEvent.Builder apply(@Nullable final Query<T> input)
              {
                return toolChest.makeMetricBuilder(input);
              }
            },
            new BySegmentQueryRunner<T>(
                adapter.getIdentifier(),
                adapter.getDataInterval().getStart(),
                new CachingQueryRunner<T>(
                    adapter.getIdentifier(),
                    segmentDescriptor,
                    objectMapper,
                    cache,
                    toolChest,
                    new MetricsEmittingQueryRunner<T>(
                        emitter,
                        new Function<Query<T>, ServiceMetricEvent.Builder>()
                        {
                          @Override
                          public ServiceMetricEvent.Builder apply(@Nullable final Query<T> input)
                          {
                            return toolChest.makeMetricBuilder(input);
                          }
                        },
                        new ReferenceCountingSegmentQueryRunner<T>(factory, adapter),
                        "scan/time"
                    ),
                    cachingExec,
                    cacheConfig
                )
            )
        ).withWaitMeasuredFromNow(),
        segmentSpec
    );
  }
}<|MERGE_RESOLUTION|>--- conflicted
+++ resolved
@@ -360,15 +360,7 @@
 
     final QueryToolChest<T, Query<T>> toolChest = factory.getToolchest();
 
-<<<<<<< HEAD
     final TimelineLookup<String, ReferenceCountingSegment> timeline = getTimelineLookup(query.getDataSource());
-=======
-    String dataSourceName = getDataSourceName(query.getDataSource());
-
-    final VersionedIntervalTimeline<String, ReferenceCountingSegment> timeline = dataSources.get(
-        dataSourceName
-    );
->>>>>>> 89afd831
 
     if (timeline == null) {
       return new NoopQueryRunner<T>();
