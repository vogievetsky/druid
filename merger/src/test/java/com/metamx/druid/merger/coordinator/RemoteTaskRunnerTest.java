package com.metamx.druid.merger.coordinator;

import com.google.common.base.Throwables;
import com.google.common.collect.ImmutableSet;
import com.google.common.collect.Lists;
import com.google.common.collect.Sets;
import com.metamx.common.ISE;
import com.metamx.druid.aggregation.AggregatorFactory;
import com.metamx.druid.client.DataSegment;
import com.metamx.druid.jackson.DefaultObjectMapper;
import com.metamx.druid.merger.common.TaskCallback;
import com.metamx.druid.merger.common.TaskStatus;
import com.metamx.druid.merger.common.TaskToolbox;
import com.metamx.druid.merger.common.config.IndexerZkConfig;
import com.metamx.druid.merger.common.task.DefaultMergeTask;
import com.metamx.druid.merger.common.task.Task;
import com.metamx.druid.merger.coordinator.config.IndexerCoordinatorConfig;
import com.metamx.druid.merger.coordinator.config.RemoteTaskRunnerConfig;
import com.metamx.druid.merger.coordinator.config.RetryPolicyConfig;
import com.metamx.druid.merger.coordinator.scaling.AutoScalingData;
import com.metamx.druid.merger.coordinator.scaling.ScalingStrategy;
import com.metamx.druid.merger.coordinator.setup.WorkerSetupData;
import com.metamx.druid.merger.coordinator.setup.WorkerSetupManager;
import com.metamx.druid.merger.worker.TaskMonitor;
import com.metamx.druid.merger.worker.Worker;
import com.metamx.druid.merger.worker.WorkerCuratorCoordinator;
import com.netflix.curator.framework.CuratorFramework;
import com.netflix.curator.framework.CuratorFrameworkFactory;
import com.netflix.curator.framework.recipes.cache.PathChildrenCache;
import com.netflix.curator.retry.ExponentialBackoffRetry;
import com.netflix.curator.test.TestingCluster;
import org.apache.commons.lang.mutable.MutableBoolean;
import org.apache.zookeeper.CreateMode;
import org.codehaus.jackson.annotate.JsonProperty;
import org.codehaus.jackson.annotate.JsonTypeName;
import org.codehaus.jackson.map.ObjectMapper;
import org.codehaus.jackson.map.jsontype.NamedType;
import org.easymock.EasyMock;
import org.joda.time.DateTime;
import org.joda.time.Duration;
import org.joda.time.Interval;
import org.junit.After;
import org.junit.Assert;
import org.junit.Before;
import org.junit.Test;

import java.io.File;
import java.util.List;
import java.util.concurrent.Executors;
import java.util.concurrent.ScheduledExecutorService;

import static junit.framework.Assert.fail;

/**
 */
public class RemoteTaskRunnerTest
{
  private static final ObjectMapper jsonMapper = new DefaultObjectMapper();
  private static final String basePath = "/test/druid/indexer";
  private static final String announcementsPath = String.format("%s/announcements", basePath);
  private static final String tasksPath = String.format("%s/tasks", basePath);
  private static final String statusPath = String.format("%s/status", basePath);

  private TestingCluster testingCluster;
  private CuratorFramework cf;
  private PathChildrenCache pathChildrenCache;
  private RemoteTaskRunner remoteTaskRunner;
  private TaskMonitor taskMonitor;
  private WorkerSetupManager workerSetupManager;

  private ScheduledExecutorService scheduledExec;

  private Task task1;

  private Worker worker1;

  @Before
  public void setUp() throws Exception
  {
    testingCluster = new TestingCluster(1);
    testingCluster.start();

    cf = CuratorFrameworkFactory.builder()
                                .connectString(testingCluster.getConnectString())
                                .retryPolicy(new ExponentialBackoffRetry(1, 10))
                                .build();
    cf.start();

    cf.create().creatingParentsIfNeeded().forPath(announcementsPath);
    cf.create().forPath(tasksPath);
    cf.create().forPath(String.format("%s/worker1", tasksPath));
    cf.create().forPath(statusPath);
    cf.create().forPath(String.format("%s/worker1", statusPath));

    pathChildrenCache = new PathChildrenCache(cf, announcementsPath, true);

    worker1 = new Worker(
        "worker1",
        "localhost",
        3,
        "0"
    );

    task1 = new TestTask(
        "task1",
        "dummyDs",
        Lists.<DataSegment>newArrayList(
            new DataSegment(
                "dummyDs",
                new Interval(new DateTime(), new DateTime()),
                new DateTime().toString(),
                null,
                null,
                null,
                null,
                0
            )
        ), Lists.<AggregatorFactory>newArrayList()
    );

    makeRemoteTaskRunner();
    makeTaskMonitor();
  }

  @After
  public void tearDown() throws Exception
  {
    testingCluster.stop();
    remoteTaskRunner.stop();
    taskMonitor.stop();
  }

  @Test
  public void testRunNoExistingTask() throws Exception
  {
    remoteTaskRunner.run(
        task1,
        new TaskContext(new DateTime().toString(), Sets.<DataSegment>newHashSet()),
        null
    );
  }

  @Test
  public void testAlreadyExecutedTask() throws Exception
  {
    remoteTaskRunner.run(task1, new TaskContext(new DateTime().toString(), Sets.<DataSegment>newHashSet()), null);
    try {
      remoteTaskRunner.run(task1, new TaskContext(new DateTime().toString(), Sets.<DataSegment>newHashSet()), null);
      fail("ISE expected");
    }
    catch (ISE expected) {

    }
  }

  @Test
  public void testRunTooMuchZKData() throws Exception
  {
    boolean exceptionOccurred = false;
    try {
      remoteTaskRunner.run(
          new TestTask(
              new String(new char[5000]),
              "dummyDs",
              Lists.<DataSegment>newArrayList(
                  new DataSegment(
                      "dummyDs",
                      new Interval(new DateTime(), new DateTime()),
                      new DateTime().toString(),
                      null,
                      null,
                      null,
                      null,
                      0
                  )
              ), Lists.<AggregatorFactory>newArrayList()
          ),
          new TaskContext(new DateTime().toString(), Sets.<DataSegment>newHashSet()),
          null
      );
    }
    catch (IllegalStateException e) {
      exceptionOccurred = true;
    }
    Assert.assertTrue(exceptionOccurred);
  }

  @Test
  public void testRunWithExistingCompletedTask() throws Exception
  {
    cf.create().creatingParentsIfNeeded().forPath(
        String.format("%s/worker1/task1", statusPath),
        jsonMapper.writeValueAsBytes(
            TaskStatus.success(
<<<<<<< HEAD
                "task1",
                ImmutableSet.<DataSegment>of()
=======
                "task1"
>>>>>>> 7f410f20
            )
        )
    );

    // Really don't like this way of waiting for the task to appear
    while (remoteTaskRunner.getNumWorkers() == 0) {
      Thread.sleep(500);
    }

    final MutableBoolean callbackCalled = new MutableBoolean(false);
    remoteTaskRunner.run(
        task1,
        null,
        new TaskCallback()
        {
          @Override
          public void notify(TaskStatus status)
          {
            callbackCalled.setValue(true);
          }
        }
    );

    Assert.assertTrue("TaskCallback was not called!", callbackCalled.booleanValue());
  }

  private void makeTaskMonitor() throws Exception
  {
    WorkerCuratorCoordinator workerCuratorCoordinator = new WorkerCuratorCoordinator(
        jsonMapper,
        new IndexerZkConfig()
        {
          @Override
          public String getAnnouncementPath()
          {
            return announcementsPath;
          }

          @Override
          public String getTaskPath()
          {
            return tasksPath;
          }

          @Override
          public String getStatusPath()
          {
            return statusPath;
          }

          @Override
          public long getMaxNumBytes()
          {
            return 1000;
          }
        },
        cf,
        worker1
    );
    workerCuratorCoordinator.start();

    taskMonitor = new TaskMonitor(
        new PathChildrenCache(cf, String.format("%s/worker1", tasksPath), true),
        cf,
        workerCuratorCoordinator,
        new TaskToolbox(
            new IndexerCoordinatorConfig()
            {
              @Override
              public String getServerName()
              {
                return "worker1";
              }

              @Override
              public String getLeaderLatchPath()
              {
                return null;
              }

              @Override
              public int getNumLocalThreads()
              {
                return 1;
              }

              @Override
              public String getRunnerImpl()
              {
                return null;
              }

              @Override
              public String getStorageImpl()
              {
                return null;
              }

              @Override
              public File getBaseTaskDir()
              {
                try {
                  return File.createTempFile("billy", "yay");
                }
                catch (Exception e) {
                  throw Throwables.propagate(e);
                }
              }

              @Override
              public boolean isWhitelistEnabled()
              {
                return false;
              }

              @Override
              public String getWhitelistDatasourcesString()
              {
                return null;
              }

              @Override
              public long getRowFlushBoundary()
              {
                return 0;
              }


              @Override
              public String getStrategyImpl()
              {
                return null;
              }
            }, null, null, null, null, jsonMapper
        ),
        Executors.newSingleThreadExecutor()
    );
    jsonMapper.registerSubtypes(new NamedType(TestTask.class, "test"));
    taskMonitor.start();
  }

  private void makeRemoteTaskRunner() throws Exception
  {
    scheduledExec = EasyMock.createMock(ScheduledExecutorService.class);
    workerSetupManager = EasyMock.createMock(WorkerSetupManager.class);

    EasyMock.expect(workerSetupManager.getWorkerSetupData()).andReturn(
        new WorkerSetupData(
            "0",
            0,
            null,
            null
        )
    );
    EasyMock.replay(workerSetupManager);

    remoteTaskRunner = new RemoteTaskRunner(
        jsonMapper,
        new TestRemoteTaskRunnerConfig(),
        cf,
        pathChildrenCache,
        scheduledExec,
        new RetryPolicyFactory(new TestRetryPolicyConfig()),
        new TestScalingStrategy(),
        workerSetupManager
    );

    // Create a single worker and wait for things for be ready
    remoteTaskRunner.start();
    cf.create().creatingParentsIfNeeded().withMode(CreateMode.EPHEMERAL).forPath(
        String.format("%s/worker1", announcementsPath),
        jsonMapper.writeValueAsBytes(worker1)
    );
    while (remoteTaskRunner.getNumWorkers() == 0) {
      Thread.sleep(500);
    }
  }

  private static class TestRetryPolicyConfig extends RetryPolicyConfig
  {
    @Override
    public Duration getRetryMinDuration()
    {
      return null;
    }

    @Override
    public Duration getRetryMaxDuration()
    {
      return null;
    }

    @Override
    public long getMaxRetryCount()
    {
      return 0;
    }
  }

  private static class TestScalingStrategy<T> implements ScalingStrategy<T>
  {
    @Override
    public AutoScalingData provision()
    {
      return null;
    }

    @Override
    public AutoScalingData terminate(List<String> nodeIds)
    {
      return null;
    }

    @Override
    public List<String> ipLookup(List<String> ips)
    {
      return ips;
    }
  }

  private static class TestRemoteTaskRunnerConfig extends RemoteTaskRunnerConfig
  {
    @Override
    public Duration getTerminateResourcesDuration()
    {
      return null;
    }

    @Override
    public DateTime getTerminateResourcesOriginDateTime()
    {
      return null;
    }

    @Override
    public int getMaxWorkerIdleTimeMillisBeforeDeletion()
    {
      return 0;
    }

    @Override
    public Duration getMaxScalingDuration()
    {
      return null;
    }

    @Override
    public String getAnnouncementPath()
    {
      return announcementsPath;
    }

    @Override
    public String getTaskPath()
    {
      return tasksPath;
    }

    @Override
    public String getStatusPath()
    {
      return statusPath;
    }

    @Override
    public Duration getTaskAssignmentTimeoutDuration()
    {
      return new Duration(60000);
    }

    @Override
    public long getMaxNumBytes()
    {
      return 1000;
    }
  }

  @JsonTypeName("test")
  private static class TestTask extends DefaultMergeTask
  {
    private final String id;

    public TestTask(
        @JsonProperty("id") String id,
        @JsonProperty("dataSource") String dataSource,
        @JsonProperty("segments") List<DataSegment> segments,
        @JsonProperty("aggregations") List<AggregatorFactory> aggregators
    )
    {
      super(dataSource, segments, aggregators);

      this.id = id;
    }

    @Override
    @JsonProperty
    public String getId()
    {
      return id;
    }

    @Override
    public Type getType()
    {
      return Type.TEST;
    }

    @Override
    public TaskStatus run(TaskContext context, TaskToolbox toolbox, TaskCallback callback) throws Exception
    {
<<<<<<< HEAD
      return TaskStatus.success("task1", ImmutableSet.<DataSegment>of());
=======
      return TaskStatus.success("task1");
>>>>>>> 7f410f20
    }
  }
}<|MERGE_RESOLUTION|>--- conflicted
+++ resolved
@@ -191,14 +191,7 @@
     cf.create().creatingParentsIfNeeded().forPath(
         String.format("%s/worker1/task1", statusPath),
         jsonMapper.writeValueAsBytes(
-            TaskStatus.success(
-<<<<<<< HEAD
-                "task1",
-                ImmutableSet.<DataSegment>of()
-=======
-                "task1"
->>>>>>> 7f410f20
-            )
+            TaskStatus.success("task1")
         )
     );
 
@@ -508,11 +501,7 @@
     @Override
     public TaskStatus run(TaskContext context, TaskToolbox toolbox, TaskCallback callback) throws Exception
     {
-<<<<<<< HEAD
-      return TaskStatus.success("task1", ImmutableSet.<DataSegment>of());
-=======
       return TaskStatus.success("task1");
->>>>>>> 7f410f20
     }
   }
 }