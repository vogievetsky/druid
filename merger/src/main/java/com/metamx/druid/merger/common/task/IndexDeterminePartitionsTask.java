--- conflicted
+++ resolved
@@ -22,10 +22,7 @@
 import com.fasterxml.jackson.annotation.JsonCreator;
 import com.fasterxml.jackson.annotation.JsonProperty;
 import com.google.common.base.Function;
-<<<<<<< HEAD
-=======
 import com.google.common.base.Preconditions;
->>>>>>> ad1de9ba
 import com.google.common.collect.Lists;
 import com.google.common.collect.Maps;
 import com.google.common.collect.Ordering;
@@ -34,7 +31,6 @@
 import com.google.common.primitives.Ints;
 import com.metamx.common.logger.Logger;
 import com.metamx.druid.input.InputRow;
-import com.metamx.druid.merger.common.TaskCallback;
 import com.metamx.druid.merger.common.TaskStatus;
 import com.metamx.druid.merger.common.TaskToolbox;
 import com.metamx.druid.merger.common.actions.SpawnTasksAction;
@@ -94,23 +90,14 @@
   }
 
   @Override
-<<<<<<< HEAD
-  public TaskStatus run(TaskContext context, TaskToolbox toolbox, TaskCallback callback) throws Exception
-=======
   public TaskStatus run(TaskToolbox toolbox) throws Exception
->>>>>>> ad1de9ba
   {
     log.info("Running with targetPartitionSize[%d]", targetPartitionSize);
 
     // TODO: Replace/merge/whatever with hadoop determine-partitions code
 
-<<<<<<< HEAD
-    // NOTE: Space-efficiency (stores all unique dimension values, although at least not all combinations)
-    // NOTE: Time-efficiency (runs all this on one single node instead of through map/reduce)
-=======
     // We know this exists
     final Interval interval = getFixedInterval().get();
->>>>>>> ad1de9ba
 
     // Blacklist dimensions that have multiple values per row
     final Set<String> unusableDimensions = Sets.newHashSet();
@@ -126,11 +113,7 @@
 
         final InputRow inputRow = firehose.nextRow();
 
-<<<<<<< HEAD
-        if (getInterval().contains(inputRow.getTimestampFromEpoch())) {
-=======
         if (interval.contains(inputRow.getTimestampFromEpoch())) {
->>>>>>> ad1de9ba
 
           // Extract dimensions from event
           for (final String dim : inputRow.getDimensions()) {
@@ -245,30 +228,6 @@
       }
     }
 
-<<<<<<< HEAD
-    return TaskStatus.success(getId()).withNextTasks(
-        Lists.transform(
-            shardSpecs,
-            new Function<ShardSpec, Task>()
-            {
-              @Override
-              public Task apply(ShardSpec shardSpec)
-              {
-                return new IndexGeneratorTask(
-                    getGroupId(),
-                    getInterval(),
-                    firehoseFactory,
-                    new Schema(
-                        schema.getDataSource(),
-                        schema.getAggregators(),
-                        schema.getIndexGranularity(),
-                        shardSpec
-                    )
-                );
-              }
-            }
-        )
-=======
     List<Task> nextTasks = Lists.transform(
         shardSpecs,
         new Function<ShardSpec, Task>()
@@ -289,7 +248,6 @@
             );
           }
         }
->>>>>>> ad1de9ba
     );
 
     toolbox.getTaskActionClient().submit(new SpawnTasksAction(this, nextTasks));
