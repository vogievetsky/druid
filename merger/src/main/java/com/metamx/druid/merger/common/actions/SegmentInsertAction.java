package com.metamx.druid.merger.common.actions;

<<<<<<< HEAD
import com.fasterxml.jackson.annotation.JsonCreator;
import com.fasterxml.jackson.annotation.JsonProperty;
import com.fasterxml.jackson.core.type.TypeReference;
=======
import com.fasterxml.jackson.annotation.JsonIgnore;
import com.google.common.base.Predicate;
import com.google.common.base.Throwables;
>>>>>>> 2a94bd50
import com.google.common.collect.ImmutableSet;
import com.metamx.common.ISE;
import com.metamx.druid.client.DataSegment;
import com.metamx.druid.merger.common.task.Task;
import com.metamx.emitter.service.ServiceMetricEvent;

import java.io.IOException;
import java.util.Set;

public class SegmentInsertAction implements TaskAction<Set<DataSegment>>
{
  @JsonIgnore
  private final Set<DataSegment> segments;

  @JsonIgnore
  private final boolean allowOlderVersions;

  public SegmentInsertAction(Set<DataSegment> segments)
  {
    this(segments, false);
  }

  @JsonCreator
  public SegmentInsertAction(
      @JsonProperty("segments") Set<DataSegment> segments,
      @JsonProperty("allowOlderVersions") boolean allowOlderVersions
  )
  {
    this.segments = ImmutableSet.copyOf(segments);
    this.allowOlderVersions = allowOlderVersions;
  }

  @JsonProperty
  public Set<DataSegment> getSegments()
  {
    return segments;
  }

<<<<<<< HEAD
  public TypeReference<Set<DataSegment>> getReturnTypeReference()
=======
  @JsonProperty
  public boolean isAllowOlderVersions()
  {
    return allowOlderVersions;
  }

  public SegmentInsertAction withAllowOlderVersions(boolean _allowOlderVersions)
  {
    return new SegmentInsertAction(segments, _allowOlderVersions);
  }

  public TypeReference<Void> getReturnTypeReference()
>>>>>>> 2a94bd50
  {
    return new TypeReference<Set<DataSegment>>() {};
  }

  @Override
  public Set<DataSegment> perform(Task task, TaskActionToolbox toolbox) throws IOException
  {
<<<<<<< HEAD
    if(!toolbox.taskLockCoversSegments(task, segments, false)) {
      throw new ISE("Segments not covered by locks for task[%s]: %s", task.getId(), segments);
=======
    if(!toolbox.taskLockCoversSegments(task, segments, allowOlderVersions)) {
      throw new ISE("Segments not covered by locks for task: %s", task.getId());
>>>>>>> 2a94bd50
    }

    final Set<DataSegment> retVal = toolbox.getMergerDBCoordinator().announceHistoricalSegments(segments);

    // Emit metrics
    final ServiceMetricEvent.Builder metricBuilder = new ServiceMetricEvent.Builder()
        .setUser2(task.getDataSource())
        .setUser4(task.getType());

    for (DataSegment segment : segments) {
      metricBuilder.setUser5(segment.getInterval().toString());
      toolbox.getEmitter().emit(metricBuilder.build("indexer/segment/bytes", segment.getSize()));
    }

    return retVal;
  }

  @Override
  public String toString()
  {
    return "SegmentInsertAction{" +
           "segments=" + segments +
           '}';
  }
}<|MERGE_RESOLUTION|>--- conflicted
+++ resolved
@@ -1,14 +1,9 @@
 package com.metamx.druid.merger.common.actions;
 
-<<<<<<< HEAD
 import com.fasterxml.jackson.annotation.JsonCreator;
+import com.fasterxml.jackson.annotation.JsonIgnore;
 import com.fasterxml.jackson.annotation.JsonProperty;
 import com.fasterxml.jackson.core.type.TypeReference;
-=======
-import com.fasterxml.jackson.annotation.JsonIgnore;
-import com.google.common.base.Predicate;
-import com.google.common.base.Throwables;
->>>>>>> 2a94bd50
 import com.google.common.collect.ImmutableSet;
 import com.metamx.common.ISE;
 import com.metamx.druid.client.DataSegment;
@@ -47,9 +42,6 @@
     return segments;
   }
 
-<<<<<<< HEAD
-  public TypeReference<Set<DataSegment>> getReturnTypeReference()
-=======
   @JsonProperty
   public boolean isAllowOlderVersions()
   {
@@ -61,8 +53,7 @@
     return new SegmentInsertAction(segments, _allowOlderVersions);
   }
 
-  public TypeReference<Void> getReturnTypeReference()
->>>>>>> 2a94bd50
+  public TypeReference<Set<DataSegment>> getReturnTypeReference()
   {
     return new TypeReference<Set<DataSegment>>() {};
   }
@@ -70,13 +61,8 @@
   @Override
   public Set<DataSegment> perform(Task task, TaskActionToolbox toolbox) throws IOException
   {
-<<<<<<< HEAD
-    if(!toolbox.taskLockCoversSegments(task, segments, false)) {
+    if(!toolbox.taskLockCoversSegments(task, segments, allowOlderVersions)) {
       throw new ISE("Segments not covered by locks for task[%s]: %s", task.getId(), segments);
-=======
-    if(!toolbox.taskLockCoversSegments(task, segments, allowOlderVersions)) {
-      throw new ISE("Segments not covered by locks for task: %s", task.getId());
->>>>>>> 2a94bd50
     }
 
     final Set<DataSegment> retVal = toolbox.getMergerDBCoordinator().announceHistoricalSegments(segments);
