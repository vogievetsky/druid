/*
 * Licensed to Metamarkets Group Inc. (Metamarkets) under one
 * or more contributor license agreements. See the NOTICE file
 * distributed with this work for additional information
 * regarding copyright ownership. Metamarkets licenses this file
 * to you under the Apache License, Version 2.0 (the
 * "License"); you may not use this file except in compliance
 * with the License. You may obtain a copy of the License at
 *
 * http://www.apache.org/licenses/LICENSE-2.0
 *
 * Unless required by applicable law or agreed to in writing,
 * software distributed under the License is distributed on an
 * "AS IS" BASIS, WITHOUT WARRANTIES OR CONDITIONS OF ANY
 * KIND, either express or implied. See the License for the
 * specific language governing permissions and limitations
 * under the License.
 */

package io.druid.segment.incremental;

import com.google.common.base.Function;
import com.google.common.base.Strings;
import com.google.common.base.Supplier;
import com.google.common.collect.ImmutableList;
import com.google.common.collect.Iterators;
import com.google.common.collect.Lists;
import com.google.common.collect.Maps;
import com.google.common.primitives.Ints;
import com.google.common.primitives.Longs;
import com.metamx.common.IAE;
import com.metamx.common.ISE;
import io.druid.data.input.InputRow;
import io.druid.data.input.MapBasedRow;
import io.druid.data.input.Row;
import io.druid.data.input.impl.DimensionsSpec;
import io.druid.data.input.impl.SpatialDimensionSchema;
import io.druid.granularity.QueryGranularity;
import io.druid.query.aggregation.AggregatorFactory;
import io.druid.query.aggregation.PostAggregator;
import io.druid.query.dimension.DimensionSpec;
import io.druid.query.extraction.ExtractionFn;
import io.druid.segment.ColumnSelectorFactory;
import io.druid.segment.DimensionSelector;
import io.druid.segment.DoubleColumnSelector;
import io.druid.segment.FloatColumnSelector;
import io.druid.segment.IntColumnSelector;
import io.druid.segment.LongColumnSelector;
import io.druid.segment.ObjectColumnSelector;
import io.druid.segment.column.Column;
import io.druid.segment.column.ColumnCapabilities;
import io.druid.segment.column.ColumnCapabilitiesImpl;
import io.druid.segment.column.ValueType;
import io.druid.segment.data.IndexedInts;
import io.druid.segment.serde.ComplexMetricExtractor;
import io.druid.segment.serde.ComplexMetricSerde;
import io.druid.segment.serde.ComplexMetrics;
import org.joda.time.DateTime;
import org.joda.time.Interval;

import javax.annotation.Nullable;
import java.io.Closeable;
import java.io.IOException;
import java.util.ArrayList;
import java.util.Arrays;
import java.util.Iterator;
import java.util.List;
import java.util.Map;
import java.util.concurrent.ConcurrentNavigableMap;
import java.util.concurrent.CopyOnWriteArrayList;
import java.util.concurrent.atomic.AtomicInteger;

/**
 */
public abstract class IncrementalIndex<AggregatorType> implements Iterable<Row>, Closeable
{
  private volatile DateTime maxIngestedEventTime;

  public static ColumnSelectorFactory makeColumnSelectorFactory(
      final AggregatorFactory agg,
      final Supplier<InputRow> in,
      final boolean deserializeComplexMetrics
  )
  {
    return new ColumnSelectorFactory()
    {
      @Override
      public LongColumnSelector makeLongColumnSelector(final String columnName)
      {
        if (columnName.equals(Column.TIME_COLUMN_NAME)) {
          return new LongColumnSelector()
          {
            @Override
            public long get()
            {
              return in.get().getTimestampFromEpoch();
            }
          };
        }
        return new LongColumnSelector()
        {
          @Override
          public long get()
          {
            return in.get().getLongMetric(columnName);
          }
        };
      }

      @Override
      public FloatColumnSelector makeFloatColumnSelector(final String columnName)
      {
        return new FloatColumnSelector()
        {
          @Override
          public float get()
          {
            return in.get().getFloatMetric(columnName);
          }
        };
      }

      @Override
      public IntColumnSelector makeIntColumnSelector(final String columnName)
      {
        return new IntColumnSelector()
        {
          @Override
          public int get()
          {
            return in.get().getIntMetric(columnName);
          }
        };
      }

      @Override
      public DoubleColumnSelector makeDoubleColumnSelector(final String columnName)
      {
        return new DoubleColumnSelector()
        {
          @Override
          public double get()
          {
            return in.get().getDoubleMetric(columnName);
          }
        };
      }

      @Override
      public ObjectColumnSelector makeObjectColumnSelector(final String column)
      {
        final String typeName = agg.getTypeName();

        final ObjectColumnSelector<Object> rawColumnSelector = new ObjectColumnSelector<Object>()
        {
          @Override
          public Class classOfObject()
          {
            return Object.class;
          }

          @Override
          public Object get()
          {
            return in.get().getRaw(column);
          }
        };

        if (!deserializeComplexMetrics) {
          return rawColumnSelector;
        } else {
          if (!agg.isComplex()) {
            return rawColumnSelector;
          }

          final ComplexMetricSerde serde = ComplexMetrics.getSerdeForType(typeName);
          if (serde == null) {
            throw new ISE("Don't know how to handle type[%s]", typeName);
          }

          final ComplexMetricExtractor extractor = serde.getExtractor();
          return new ObjectColumnSelector()
          {
            @Override
            public Class classOfObject()
            {
              return extractor.extractedClass();
            }

            @Override
            public Object get()
            {
              return extractor.extractValue(in.get(), column);
            }
          };
        }
      }

      @Override
      public DimensionSelector makeDimensionSelector(
          DimensionSpec dimensionSpec
      )
      {
        return dimensionSpec.decorate(makeDimensionSelectorUndecorated(dimensionSpec));
      }

      private DimensionSelector makeDimensionSelectorUndecorated(
          DimensionSpec dimensionSpec
      )
      {
        final String dimension = dimensionSpec.getDimension();
        final ExtractionFn extractionFn = dimensionSpec.getExtractionFn();

        return new DimensionSelector()
        {
          @Override
          public IndexedInts getRow()
          {
            final List<String> dimensionValues = in.get().getDimension(dimension);
            final ArrayList<Integer> vals = Lists.newArrayList();
            if (dimensionValues != null) {
              for (int i = 0; i < dimensionValues.size(); ++i) {
                vals.add(i);
              }
            }

            return new IndexedInts()
            {
              @Override
              public int size()
              {
                return vals.size();
              }

              @Override
              public int get(int index)
              {
                return vals.get(index);
              }

              @Override
              public Iterator<Integer> iterator()
              {
                return vals.iterator();
              }

              @Override
              public void close() throws IOException
              {

              }

              @Override
              public void fill(int index, int[] toFill)
              {
                throw new UnsupportedOperationException("fill not supported");
              }
            };
          }

          @Override
          public int getValueCardinality()
          {
            throw new UnsupportedOperationException("value cardinality is unknown in incremental index");
          }

          @Override
          public String lookupName(int id)
          {
            final String value = in.get().getDimension(dimension).get(id);
            return extractionFn == null ? value : extractionFn.apply(value);
          }

          @Override
          public int lookupId(String name)
          {
            if (extractionFn != null) {
              throw new UnsupportedOperationException("cannot perform lookup when applying an extraction function");
            }
            return in.get().getDimension(dimension).indexOf(name);
          }
        };
      }
    };
  }

  private final long minTimestamp;
  private final QueryGranularity gran;
  private final List<Function<InputRow, InputRow>> rowTransformers;
  private final AggregatorFactory[] metrics;
  private final AggregatorType[] aggs;
  private final boolean deserializeComplexMetrics;

  private final Map<String, MetricDesc> metricDescs;
  private final Map<String, DimensionDesc> dimensionDescs;
  private final Map<String, ColumnCapabilitiesImpl> columnCapabilities;

  private final AtomicInteger numEntries = new AtomicInteger();

  // This is modified on add() in a critical section.
  private final ThreadLocal<InputRow> in = new ThreadLocal<>();
  private final Supplier<InputRow> rowSupplier = new Supplier<InputRow>()
  {
    @Override
    public InputRow get()
    {
      return in.get();
    }
  };

  /**
   * Setting deserializeComplexMetrics to false is necessary for intermediate aggregation such as groupBy that
   * should not deserialize input columns using ComplexMetricSerde for aggregators that return complex metrics.
   *
   * @param incrementalIndexSchema    the schema to use for incremental index
   * @param deserializeComplexMetrics flag whether or not to call ComplexMetricExtractor.extractValue() on the input
   *                                  value for aggregators that return metrics other than float.
   */
  public IncrementalIndex(
      final IncrementalIndexSchema incrementalIndexSchema,
      final boolean deserializeComplexMetrics
  )
  {
    this.minTimestamp = incrementalIndexSchema.getMinTimestamp();
    this.gran = incrementalIndexSchema.getGran();
    this.metrics = incrementalIndexSchema.getMetrics();
    this.rowTransformers = new CopyOnWriteArrayList<>();
    this.deserializeComplexMetrics = deserializeComplexMetrics;

    this.aggs = initAggs(metrics, rowSupplier, deserializeComplexMetrics);
    this.columnCapabilities = Maps.newHashMap();

    this.metricDescs = Maps.newLinkedHashMap();
    for (AggregatorFactory metric : metrics) {
      MetricDesc metricDesc = new MetricDesc(metricDescs.size(), metric);
      metricDescs.put(metricDesc.getName(), metricDesc);
      columnCapabilities.put(metricDesc.getName(), metricDesc.getCapabilities());
    }

    DimensionsSpec dimensionsSpec = incrementalIndexSchema.getDimensionsSpec();

<<<<<<< HEAD
    this.columnCapabilities = Maps.newHashMap();
    for (Map.Entry<String, String> entry : metricTypes.entrySet()) {
      ValueType type;
      if (entry.getValue().equalsIgnoreCase("float")) {
        type = ValueType.FLOAT;
      } else if (entry.getValue().equalsIgnoreCase("long")) {
        type = ValueType.LONG;
      } else if (entry.getValue().equalsIgnoreCase("int")) {
        type = ValueType.INT;
      } else if (entry.getValue().equalsIgnoreCase("double")) {
        type = ValueType.DOUBLE;
      } else {
        type = ValueType.COMPLEX;
      }
      ColumnCapabilitiesImpl capabilities = new ColumnCapabilitiesImpl();
      capabilities.setType(type);
      columnCapabilities.put(entry.getKey(), capabilities);
    }
    this.dimValues = new DimensionHolder();
    for (String dimension : dimensions) {
=======
    this.dimensionDescs = Maps.newLinkedHashMap();
    for (String dimension : dimensionsSpec.getDimensions()) {
>>>>>>> d7ad93de
      ColumnCapabilitiesImpl capabilities = new ColumnCapabilitiesImpl();
      capabilities.setType(ValueType.STRING);
      dimensionDescs.put(
          dimension,
          new DimensionDesc(dimensionDescs.size(), dimension, newDimDim(dimension), capabilities)
      );
      columnCapabilities.put(dimension, capabilities);
    }

    // This should really be more generic
    List<SpatialDimensionSchema> spatialDimensions = dimensionsSpec.getSpatialDimensions();
    if (!spatialDimensions.isEmpty()) {
      this.rowTransformers.add(new SpatialDimensionRowTransformer(spatialDimensions));
    }
    for (SpatialDimensionSchema spatialDimension : spatialDimensions) {
      ColumnCapabilitiesImpl capabilities = new ColumnCapabilitiesImpl();
      capabilities.setType(ValueType.STRING);
      capabilities.setHasSpatialIndexes(true);
      columnCapabilities.put(spatialDimension.getDimName(), capabilities);
    }
  }

  private DimDim newDimDim(String dimension)
  {
    return new NullValueConverterDimDim(makeDimDim(dimension));
  }

  public abstract ConcurrentNavigableMap<TimeAndDims, Integer> getFacts();

  public abstract boolean canAppendRow();

  public abstract String getOutOfRowsReason();

  // use newDimDim
  protected abstract DimDim makeDimDim(String dimension);

  protected abstract AggregatorType[] initAggs(
      AggregatorFactory[] metrics,
      Supplier<InputRow> rowSupplier,
      boolean deserializeComplexMetrics
  );

  protected abstract Integer addToFacts(
      AggregatorFactory[] metrics,
      boolean deserializeComplexMetrics,
      InputRow row,
      AtomicInteger numEntries,
      TimeAndDims key,
      ThreadLocal<InputRow> rowContainer,
      Supplier<InputRow> rowSupplier
  ) throws IndexSizeExceededException;

  protected abstract AggregatorType[] getAggsForRow(int rowOffset);

  protected abstract Object getAggVal(AggregatorType agg, int rowOffset, int aggPosition);

  protected abstract float getMetricFloatValue(int rowOffset, int aggOffset);

  protected abstract long getMetricLongValue(int rowOffset, int aggOffset);

  protected abstract int getMetricIntValue(int rowOffset, int aggOffset);

  protected abstract double getMetricDoubleValue(int rowOffset, int aggOffset);

  protected abstract Object getMetricObjectValue(int rowOffset, int aggOffset);

  @Override
  public void close()
  {
    // Nothing to close
  }

  public InputRow formatRow(InputRow row)
  {
    for (Function<InputRow, InputRow> rowTransformer : rowTransformers) {
      row = rowTransformer.apply(row);
    }

    if (row == null) {
      throw new IAE("Row is null? How can this be?!");
    }
    return row;
  }

  /**
   * Adds a new row.  The row might correspond with another row that already exists, in which case this will
   * update that row instead of inserting a new one.
   * <p>
   * <p>
   * Calls to add() are thread safe.
   * <p>
   *
   * @param row the row of data to add
   *
   * @return the number of rows in the data set after adding the InputRow
   */
  public int add(InputRow row) throws IndexSizeExceededException
  {
    row = formatRow(row);
    if (row.getTimestampFromEpoch() < minTimestamp) {
      throw new IAE("Cannot add row[%s] because it is below the minTimestamp[%s]", row, new DateTime(minTimestamp));
    }

    final List<String> rowDimensions = row.getDimensions();

    String[][] dims;
    List<String[]> overflow = null;
    synchronized (dimensionDescs) {
      dims = new String[dimensionDescs.size()][];
      for (String dimension : rowDimensions) {
        List<String> dimensionValues = row.getDimension(dimension);

        ColumnCapabilitiesImpl capabilities;
        DimensionDesc desc = dimensionDescs.get(dimension);
        if (desc != null) {
          capabilities = desc.getCapabilities();
        } else {
          capabilities = columnCapabilities.get(dimension);
          if (capabilities == null) {
            capabilities = new ColumnCapabilitiesImpl();
            capabilities.setType(ValueType.STRING);
            columnCapabilities.put(dimension, capabilities);
          }
        }

        // Set column capabilities as data is coming in
        if (!capabilities.hasMultipleValues() && dimensionValues.size() > 1) {
          capabilities.setHasMultipleValues(true);
        }

        if (desc == null) {
          desc = new DimensionDesc(dimensionDescs.size(), dimension, newDimDim(dimension), capabilities);
          dimensionDescs.put(dimension, desc);

          if (overflow == null) {
            overflow = Lists.newArrayList();
          }
<<<<<<< HEAD
          overflow.add(getDimVals(dimValues.add(dimension), dimensionValues));
        } else if (index > dims.length || dims[index] != null) {
=======
          overflow.add(getDimVals(desc.getValues(), dimensionValues));
        } else if (desc.getIndex() > dims.length || dims[desc.getIndex()] != null) {
>>>>>>> d7ad93de
          /*
           * index > dims.length requires that we saw this dimension and added it to the dimensionOrder map,
           * otherwise index is null. Since dims is initialized based on the size of dimensionOrder on each call to add,
           * it must have been added to dimensionOrder during this InputRow.
           *
           * if we found an index for this dimension it means we've seen it already. If !(index > dims.length) then
           * we saw it on a previous input row (this its safe to index into dims). If we found a value in
           * the dims array for this index, it means we have seen this dimension already on this input row.
           */
          throw new ISE("Dimension[%s] occurred more than once in InputRow", dimension);
        } else {
          dims[desc.getIndex()] = getDimVals(desc.getValues(), dimensionValues);
        }
      }
    }

    if (overflow != null) {
      // Merge overflow and non-overflow
      String[][] newDims = new String[dims.length + overflow.size()][];
      System.arraycopy(dims, 0, newDims, 0, dims.length);
      for (int i = 0; i < overflow.size(); ++i) {
        newDims[dims.length + i] = overflow.get(i);
      }
      dims = newDims;
    }

    final TimeAndDims key = new TimeAndDims(Math.max(gran.truncate(row.getTimestampFromEpoch()), minTimestamp), dims);
    final Integer rv = addToFacts(metrics, deserializeComplexMetrics, row, numEntries, key, in, rowSupplier);
    updateMaxIngestedTime(row.getTimestamp());
    return rv;
  }

  public synchronized void updateMaxIngestedTime(DateTime eventTime)
  {
    if (maxIngestedEventTime == null || maxIngestedEventTime.isBefore(eventTime)) {
      maxIngestedEventTime = eventTime;
    }
  }

  public boolean isEmpty()
  {
    return numEntries.get() == 0;
  }

  public int size()
  {
    return numEntries.get();
  }

  private long getMinTimeMillis()
  {
    return getFacts().firstKey().getTimestamp();
  }

  private long getMaxTimeMillis()
  {
    return getFacts().lastKey().getTimestamp();
  }

  private String[] getDimVals(final DimDim dimLookup, final List<String> dimValues)
  {
    final String[] retVal = new String[dimValues.size()];
    if (dimValues.size() == 0) {
      // NULL VALUE
      if (!dimLookup.contains(null)) {
        dimLookup.add(null);
      }
      return null;
    }
    int count = 0;
    for (String dimValue : dimValues) {
      String canonicalDimValue = dimLookup.get(dimValue);
      if (!dimLookup.contains(canonicalDimValue)) {
        dimLookup.add(dimValue);
      }
      retVal[count] = canonicalDimValue;
      count++;
    }
    Arrays.sort(retVal);

    return retVal;
  }

  public AggregatorType[] getAggs()
  {
    return aggs;
  }

  public AggregatorFactory[] getMetricAggs()
  {
    return metrics;
  }

  public List<String> getDimensionNames()
  {
    synchronized (dimensionDescs) {
      return ImmutableList.copyOf(dimensionDescs.keySet());
    }
  }

  public List<DimensionDesc> getDimensions()
  {
    synchronized (dimensionDescs) {
      return ImmutableList.copyOf(dimensionDescs.values());
    }
  }

  public DimensionDesc getDimension(String dimension)
  {
    synchronized (dimensionDescs) {
      return dimensionDescs.get(dimension);
    }
  }

  public String getMetricType(String metric)
  {
    return metricDescs.get(metric).getType();
  }

  public Interval getInterval()
  {
    return new Interval(minTimestamp, isEmpty() ? minTimestamp : gran.next(getMaxTimeMillis()));
  }

  public DateTime getMinTime()
  {
    return isEmpty() ? null : new DateTime(getMinTimeMillis());
  }

  public DateTime getMaxTime()
  {
    return isEmpty() ? null : new DateTime(getMaxTimeMillis());
  }

  public DimDim getDimensionValues(String dimension)
  {
    DimensionDesc dimSpec = getDimension(dimension);
    return dimSpec == null ? null : dimSpec.getValues();
  }

  public Integer getDimensionIndex(String dimension)
  {
    DimensionDesc dimSpec = getDimension(dimension);
    return dimSpec == null ? null : dimSpec.getIndex();
  }

  public List<String> getMetricNames()
  {
    return ImmutableList.copyOf(metricDescs.keySet());
  }

  public List<MetricDesc> getMetrics()
  {
    return ImmutableList.copyOf(metricDescs.values());
  }

  public Integer getMetricIndex(String metricName)
  {
    MetricDesc metSpec = metricDescs.get(metricName);
    return metSpec == null ? null : metSpec.getIndex();
  }

  public ColumnCapabilities getCapabilities(String column)
  {
    return columnCapabilities.get(column);
  }

  public ConcurrentNavigableMap<TimeAndDims, Integer> getSubMap(TimeAndDims start, TimeAndDims end)
  {
    return getFacts().subMap(start, end);
  }

  @Override
  public Iterator<Row> iterator()
  {
    return iterableWithPostAggregations(null).iterator();
  }

  public Iterable<Row> iterableWithPostAggregations(final List<PostAggregator> postAggs)
  {
    final List<String> dimensions = getDimensionNames();
    return new Iterable<Row>()
    {
      @Override
      public Iterator<Row> iterator()
      {
        return Iterators.transform(
            getFacts().entrySet().iterator(),
            new Function<Map.Entry<TimeAndDims, Integer>, Row>()
            {
              @Override
              public Row apply(final Map.Entry<TimeAndDims, Integer> input)
              {
                final TimeAndDims timeAndDims = input.getKey();
                final int rowOffset = input.getValue();

                String[][] theDims = timeAndDims.getDims();

                Map<String, Object> theVals = Maps.newLinkedHashMap();
                for (int i = 0; i < theDims.length; ++i) {
                  String[] dim = theDims[i];
                  if (dim != null && dim.length != 0) {
                    theVals.put(dimensions.get(i), dim.length == 1 ? dim[0] : Arrays.asList(dim));
                  } else {
                    theVals.put(dimensions.get(i), null);
                  }
                }

                AggregatorType[] aggs = getAggsForRow(rowOffset);
                for (int i = 0; i < aggs.length; ++i) {
                  theVals.put(metrics[i].getName(), getAggVal(aggs[i], rowOffset, i));
                }

                if (postAggs != null) {
                  for (PostAggregator postAgg : postAggs) {
                    theVals.put(postAgg.getName(), postAgg.compute(theVals));
                  }
                }

                return new MapBasedRow(timeAndDims.getTimestamp(), theVals);
              }
            }
        );
      }
    };
  }

  public DateTime getMaxIngestedEventTime()
  {
    return maxIngestedEventTime;
  }

  public static class DimensionDesc
  {
    private final int index;
    private final String name;
    private final DimDim values;
    private final ColumnCapabilitiesImpl capabilities;

    public DimensionDesc(int index, String name, DimDim values, ColumnCapabilitiesImpl capabilities)
    {
      this.index = index;
      this.name = name;
      this.values = values;
      this.capabilities = capabilities;
    }

    public int getIndex()
    {
      return index;
    }

    public String getName()
    {
      return name;
    }

    public DimDim getValues()
    {
      return values;
    }

    public ColumnCapabilitiesImpl getCapabilities()
    {
      return capabilities;
    }
  }

  public static class MetricDesc
  {
    private final int index;
    private final String name;
    private final String type;
    private final ColumnCapabilitiesImpl capabilities;

    public MetricDesc(int index, AggregatorFactory factory)
    {
      this.index = index;
      this.name = factory.getName();
      this.type = factory.getTypeName();
      this.capabilities = new ColumnCapabilitiesImpl();
      if (type.equalsIgnoreCase("float")) {
        capabilities.setType(ValueType.FLOAT);
      } else if (type.equalsIgnoreCase("long")) {
        capabilities.setType(ValueType.LONG);
      } else {
        capabilities.setType(ValueType.COMPLEX);
      }
    }

    public int getIndex()
    {
      return index;
    }

    public String getName()
    {
      return name;
    }

    public String getType()
    {
      return type;
    }

    public ColumnCapabilitiesImpl getCapabilities()
    {
      return capabilities;
    }
  }

  static interface DimDim
  {
    public String get(String value);

    public int getId(String value);

    public String getValue(int id);

    public boolean contains(String value);

    public int size();

    public int add(String value);

    public int getSortedId(String value);

    public String getSortedValue(int index);

    public void sort();

    public boolean compareCanonicalValues(String s1, String s2);
  }

  /**
   * implementation which converts null strings to empty strings and vice versa.
   */
  static class NullValueConverterDimDim implements DimDim
  {
    private final DimDim delegate;

    NullValueConverterDimDim(DimDim delegate)
    {
      this.delegate = delegate;
    }

    @Override
    public String get(String value)
    {
      return delegate.get(Strings.nullToEmpty(value));
    }

    @Override
    public int getId(String value)
    {
      return delegate.getId(Strings.nullToEmpty(value));
    }

    @Override
    public String getValue(int id)
    {
      return Strings.emptyToNull(delegate.getValue(id));
    }

    @Override
    public boolean contains(String value)
    {
      return delegate.contains(Strings.nullToEmpty(value));
    }

    @Override
    public int size()
    {
      return delegate.size();
    }

    @Override
    public int add(String value)
    {
      return delegate.add(Strings.nullToEmpty(value));
    }

    @Override
    public int getSortedId(String value)
    {
      return delegate.getSortedId(Strings.nullToEmpty(value));
    }

    @Override
    public String getSortedValue(int index)
    {
      return Strings.emptyToNull(delegate.getSortedValue(index));
    }

    @Override
    public void sort()
    {
      delegate.sort();
    }

    @Override
    public boolean compareCanonicalValues(String s1, String s2)
    {
      return delegate.compareCanonicalValues(Strings.nullToEmpty(s1), Strings.nullToEmpty(s2));
    }
  }

  static class TimeAndDims implements Comparable<TimeAndDims>
  {
    private final long timestamp;
    private final String[][] dims;

    TimeAndDims(
        long timestamp,
        String[][] dims
    )
    {
      this.timestamp = timestamp;
      this.dims = dims;
    }

    long getTimestamp()
    {
      return timestamp;
    }

    String[][] getDims()
    {
      return dims;
    }

    @Override
    public int compareTo(TimeAndDims rhs)
    {
      int retVal = Longs.compare(timestamp, rhs.timestamp);

      if (retVal == 0) {
        retVal = Ints.compare(dims.length, rhs.dims.length);
      }

      int index = 0;
      while (retVal == 0 && index < dims.length) {
        String[] lhsVals = dims[index];
        String[] rhsVals = rhs.dims[index];

        if (lhsVals == null) {
          if (rhsVals == null) {
            ++index;
            continue;
          }
          return -1;
        }

        if (rhsVals == null) {
          return 1;
        }

        retVal = Ints.compare(lhsVals.length, rhsVals.length);

        int valsIndex = 0;
        while (retVal == 0 && valsIndex < lhsVals.length) {
          retVal = lhsVals[valsIndex].compareTo(rhsVals[valsIndex]);
          ++valsIndex;
        }
        ++index;
      }

      return retVal;
    }

    @Override
    public String toString()
    {
      return "TimeAndDims{" +
             "timestamp=" + new DateTime(timestamp) +
             ", dims=" + Lists.transform(
          Arrays.asList(dims), new Function<String[], Object>()
          {
            @Override
            public Object apply(@Nullable String[] input)
            {
              if (input == null || input.length == 0) {
                return Arrays.asList("null");
              }
              return Arrays.asList(input);
            }
          }
      ) + '}';
    }
  }
}<|MERGE_RESOLUTION|>--- conflicted
+++ resolved
@@ -339,31 +339,8 @@
 
     DimensionsSpec dimensionsSpec = incrementalIndexSchema.getDimensionsSpec();
 
-<<<<<<< HEAD
-    this.columnCapabilities = Maps.newHashMap();
-    for (Map.Entry<String, String> entry : metricTypes.entrySet()) {
-      ValueType type;
-      if (entry.getValue().equalsIgnoreCase("float")) {
-        type = ValueType.FLOAT;
-      } else if (entry.getValue().equalsIgnoreCase("long")) {
-        type = ValueType.LONG;
-      } else if (entry.getValue().equalsIgnoreCase("int")) {
-        type = ValueType.INT;
-      } else if (entry.getValue().equalsIgnoreCase("double")) {
-        type = ValueType.DOUBLE;
-      } else {
-        type = ValueType.COMPLEX;
-      }
-      ColumnCapabilitiesImpl capabilities = new ColumnCapabilitiesImpl();
-      capabilities.setType(type);
-      columnCapabilities.put(entry.getKey(), capabilities);
-    }
-    this.dimValues = new DimensionHolder();
-    for (String dimension : dimensions) {
-=======
     this.dimensionDescs = Maps.newLinkedHashMap();
     for (String dimension : dimensionsSpec.getDimensions()) {
->>>>>>> d7ad93de
       ColumnCapabilitiesImpl capabilities = new ColumnCapabilitiesImpl();
       capabilities.setType(ValueType.STRING);
       dimensionDescs.put(
@@ -501,13 +478,8 @@
           if (overflow == null) {
             overflow = Lists.newArrayList();
           }
-<<<<<<< HEAD
-          overflow.add(getDimVals(dimValues.add(dimension), dimensionValues));
-        } else if (index > dims.length || dims[index] != null) {
-=======
           overflow.add(getDimVals(desc.getValues(), dimensionValues));
         } else if (desc.getIndex() > dims.length || dims[desc.getIndex()] != null) {
->>>>>>> d7ad93de
           /*
            * index > dims.length requires that we saw this dimension and added it to the dimensionOrder map,
            * otherwise index is null. Since dims is initialized based on the size of dimensionOrder on each call to add,
@@ -793,6 +765,10 @@
         capabilities.setType(ValueType.FLOAT);
       } else if (type.equalsIgnoreCase("long")) {
         capabilities.setType(ValueType.LONG);
+      } else if (type.equalsIgnoreCase("int")) {
+        capabilities.setType(ValueType.INT);
+      } else if (type.equalsIgnoreCase("double")) {
+        capabilities.setType(ValueType.DOUBLE);
       } else {
         capabilities.setType(ValueType.COMPLEX);
       }
